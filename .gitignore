--- conflicted
+++ resolved
@@ -12,12 +12,9 @@
 env/
 venv/
 toteat_ambiente/
-<<<<<<< HEAD
+model_c/
 myenv/
 
-=======
-model_c/
->>>>>>> fa124845
 # Environment files
 .env
 .env.*
